--- conflicted
+++ resolved
@@ -18,11 +18,6 @@
   getErrorStatusCode,
 } from '@/lib/errors/agent-errors';
 
-<<<<<<< HEAD
-// Get Supabase credentials from environment variables
-const supabaseUrl = process.env.NEXT_PUBLIC_SUPABASE_URL!;
-const supabaseServiceKey = process.env.SUPABASE_SERVICE_ROLE_KEY!;
-=======
 // Helper function to get Supabase admin client
 // Created inside function to ensure env vars are loaded at runtime
 function getSupabaseAdmin() {
@@ -45,7 +40,6 @@
     });
     return null;
   }
->>>>>>> 1a9a761f
 
   return createClient(supabaseUrl, supabaseServiceKey);
 }
