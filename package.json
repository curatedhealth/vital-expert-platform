--- conflicted
+++ resolved
@@ -16,15 +16,8 @@
     "clean": "pnpm -r clean",
     "format": "prettier --write \"**/*.{ts,tsx,js,jsx,json,md}\"",
     "compliance:langchain": "node scripts/check-langchain-imports.js",
-<<<<<<< HEAD
-    "db:migrate": "cd apps/vital-system && pnpm db:migrate",
-    "db:status": "cd apps/vital-system && pnpm db:status",
-    "db:setup": "cd apps/vital-system && pnpm db:setup",
-    "healthcare:check": "cd apps/vital-system && pnpm healthcare:check",
-=======
     "db:migrate": "cd apps/vital-system && pnpm migrate",
     "db:status": "cd apps/vital-system && pnpm migrate:status",
->>>>>>> b9256874
     "pre-commit": "pnpm lint && pnpm type-check && pnpm compliance:langchain",
     "pre-deploy": "pnpm build && pnpm test && pnpm compliance:langchain"
   },
